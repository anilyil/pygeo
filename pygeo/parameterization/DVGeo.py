--- conflicted
+++ resolved
@@ -1245,11 +1245,8 @@
         orient2="svd",
         orient2dir=None,
         config=None,
-<<<<<<< HEAD
         interpPts=None,
-=======
         prependName=True,
->>>>>>> 0a25296b
     ):
         """
         Add one or more section local design variables to the DVGeometry
